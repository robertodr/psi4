--- conflicted
+++ resolved
@@ -15,10 +15,7 @@
   freeze_core true
   states_per_irrep [2, 2]
   prop_all true
-<<<<<<< HEAD
-=======
   properties = ['oscillator' 'rotation' 'polarizability']
->>>>>>> 60bcc6a5
 }
 
 properties = ['test', 'polarizability', 'dipole', 'polarizability']
