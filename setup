--- conflicted
+++ resolved
@@ -266,19 +266,11 @@
             action='store_true',
             default=False,
             help='Add support for the ERD integral package [default: %(default)s]')
-<<<<<<< HEAD
-    # DKH package
-    group.add_argument('--dkh',
-            action='store_true',
-            default=False,
-            help='Add support for the Douglas-Kroll-Hess integral package [default: %(default)s]')
     #JK_Factory
     group.add_argument('--jkfactory',
             action='store_true',
             default=False,
             help='enable distributed J and K builds [default: %(default)s]')
-=======
->>>>>>> 166c5287
     # GPU_DFCC package
     group.add_argument('--gpu-dfcc',
             action='store_true',
@@ -373,11 +365,7 @@
     command += ' -DENABLE_STATIC_LINKING=%s' % translate_cmake(args.static)
     command += ' -DENABLE_PLUGINS=%s'        % translate_cmake(args.plugins)
     command += ' -DENABLE_LIBERD=%s'         % translate_cmake(args.erd)
-<<<<<<< HEAD
-    command += ' -DENABLE_DKH=%s'            % translate_cmake(args.dkh)
     command += ' -DENABLE_JKFACTORY=%s'      % translate_cmake(args.jkfactory)
-=======
->>>>>>> 166c5287
     command += ' -DENABLE_GPU_DFCC=%s'       % translate_cmake(args.gpu_dfcc)
     command += ' -DENABLE_DUMMY_PLUGIN=%s'   % translate_cmake(args.dummy_plugin)
     command += ' -DENABLE_CXX11_SUPPORT=%s'  % translate_cmake(args.cxx11)
