#! /usr/bin/env python

#
# @BEGIN LICENSE
#
# Psi4: an open-source quantum chemistry software package
#
# Copyright (c) 2007-2016 The Psi4 Developers.
#
# The copyrights for code used from other parties are included in
# the corresponding files.
#
# This program is free software; you can redistribute it and/or modify
# it under the terms of the GNU General Public License as published by
# the Free Software Foundation; either version 2 of the License, or
# (at your option) any later version.
#
# This program is distributed in the hope that it will be useful,
# but WITHOUT ANY WARRANTY; without even the implied warranty of
# MERCHANTABILITY or FITNESS FOR A PARTICULAR PURPOSE.  See the
# GNU General Public License for more details.
#
# You should have received a copy of the GNU General Public License along
# with this program; if not, write to the Free Software Foundation, Inc.,
# 51 Franklin Street, Fifth Floor, Boston, MA 02110-1301 USA.
#
# @END LICENSE
#
from __future__ import print_function

import os
import re
import sys
import argparse
import subprocess


#    with open('../psi4-config.tmp', 'r') as handle:
#        f = handle.read()
#    with open('../psi4-config', 'w') as handle:
#        handle.write(f)
#        handle.write('    psiver = "%s"\n' % (mmp))
#        handle.write('    githash = "{%s} %s %s"\n' % (branch, ghash, status))
#        handle.write('    sys.exit(main(sys.argv))\n\n')
#    os.chmod('../psi4-config', 0o755)


def collect_version_input_from_fallback(meta_file='metadata.py'):
    """From *meta_file*, collect lines matching ``_version_{key} = {value}``
    and return as dictionary.

    """
    cwd = os.path.dirname(os.path.abspath(__file__))
    res = dict(re.findall("__version_([a-z_]+)\s*=\s*'([^']+)'", open(cwd + '/' + meta_file).read()))
    res.pop('_')
    return res


def is_git_repo(cwd='./', dot_git_qualifies=False, no_git_cmd_result=False):
    """Returns boolean as to whether *cwd* is under git control. When no ``git``
    command available in environment, *no_git_cmd_result* returned. If within
    the .git directory of a git repository, *dot_git_qualifies* returned.

    """
    command = 'git rev-parse --is-inside-work-tree'
    try:
        process = subprocess.Popen(command.split(),
                                   stderr=subprocess.PIPE,
                                   stdout=subprocess.PIPE,
                                   cwd=cwd,
                                   universal_newlines=True)
    except EnvironmentError as e:
        # most likely, git command not available
        return no_git_cmd_result

    (out, err) = process.communicate()

    if process.returncode != 0:
        # fatal: Not a git repository (or any of the parent directories): .git
        return False

    if out.strip() == 'true':
        # in a git repo and not within .git dir
        return True

    if out.strip() == 'false':
        # in a git repo in .git dir
        return dot_git_qualifies


def collect_version_input_from_git():
    """Returns a dictionary filled with ``git describe`` results, clean/dirty
    flag, and branch status. *cwd* should already be confirmed as a git
    repository; this doesn't catch returncodes or EnvironmentErrors because the
    raised errors are preferred to incomplete return dictionary.

    """
    cwd = os.path.dirname(os.path.abspath(__file__))
    res = {}

    # * only want annotated tags, so not --all
    # * in case *no* tags (impossible in Psi4), --always gets at least hash
    # * get commits & hash info even if on tag using --long
    command = 'git describe --abbrev=7 --long --always HEAD'
    process = subprocess.Popen(command.split(),
                               stderr=subprocess.PIPE,
                               stdout=subprocess.PIPE,
                               cwd=cwd,
                               universal_newlines=True)
    (out, err) = process.communicate()

    fields = str(out).rstrip().split('-')
    if len(fields) == 3:
        # normal: 0.1-62-ga68d223
        res['latest_annotated_v_tag'] = fields[0][1:]  # drop the "v"; tag mismatch caught later
        res['commits_since_tag'] = fields[1]
        res['seven_char_hash'] = fields[2][1:]  # drop the "g" git identifier
    else:
        # no tag present: a68d223
        res['latest_annotated_v_tag'] = ''
        res['commits_since_tag'] = ''
        res['seven_char_hash'] = fields[0]  # no prepended "g"

    command = 'git diff-index --name-only HEAD'
    process = subprocess.Popen(command.split(),
                               stderr=subprocess.PIPE,
                               stdout=subprocess.PIPE,
                               cwd=cwd,
                               universal_newlines=True)
    (out, err) = process.communicate()

    res['is_clean'] = False if str(out).rstrip() else True

    command = 'git rev-parse --abbrev-ref HEAD'  # returns HEAD when detached
    process = subprocess.Popen(command.split(),
                               stderr=subprocess.PIPE,
                               stdout=subprocess.PIPE,
                               cwd=cwd,
                               universal_newlines=True)
    (out, err) = process.communicate()

    res['branch_name'] = str(out).rstrip()

    return res


def reconcile_and_compute_version_output(quiet=False):
    res = collect_version_input_from_fallback(meta_file='metadata.py')
    meta_latest_annotated_v_tag, _, meta_seven_char_hash = res['long'].partition('+')

    # this is the tag format (PEP440 compliant) that our machinery is expecting.
    #   let's catch any deviations with Travis before it can corrupt versioning.
    sane_tag = re.compile("""^(?P<tag>(?P<forwardseries>\d+\.\d+(?P<patch>\.[1-9]+)?)(?(patch)|(?P<prere>((a)|(b)|(rc))\d+)?))$""")

    mobj = sane_tag.match(meta_latest_annotated_v_tag)
    if mobj:
        # some versioning machinery (looking at you, CMake) does strictly
        #   numerical comparisons such as M.m.p.t and thus can't handle
        #   prereleases and dev snapshots. we compute a Most Rescent Ancestral
        #   Release tag (e.g., 1.0 or 1.12.1) for a backward release series.
        backwardseries = mobj.group('forwardseries')
        if mobj.group('prere'):
            tmp = backwardseries.split('.')
            bumpdown = str(int(tmp[-1]) - 1)
            if bumpdown == '-1':
                print("""Unavoidable snag. Probably "2.0". Can't predict backward series from present prerelease.""")
                sys.exit()
            else:
                tmp[-1] = bumpdown
                backwardseries = '.'.join(tmp)
    else:
        print("""Tag in {} is malformed: {}""".format(
            'metadata.py', meta_latest_annotated_v_tag))
        sys.exit()

    cwd = os.path.dirname(os.path.abspath(__file__))
    if is_git_repo(cwd=cwd):
        res.update(collect_version_input_from_git())

        # establish the default response
        project_release = False
        project_prerelease = False
        project_version = 'undefined'
        project_version_long = 'undefined+' + res['seven_char_hash']

        if res['latest_annotated_v_tag'] == meta_latest_annotated_v_tag:

            trial_version_long_release = res['latest_annotated_v_tag'] + '+' + res['seven_char_hash']
            trial_version_devel = res['upcoming_annotated_v_tag'] + '.dev' + res['commits_since_tag']
            trial_version_long_devel = trial_version_devel + '+' + res['seven_char_hash']

            if int(res['commits_since_tag']) == 0:

                if trial_version_long_release == res['long']:
<<<<<<< HEAD
                    if not quiet:
                        print("""Defining {} version: {} (recorded and computed)""".format(
                            'prerelease' if mobj.group('prere') else 'release', res['long']))
                    project_release = res['is_clean'] and not mobj.group('prere')
                    project_prerelease = res['is_clean'] and mobj.group('prere')
                    project_version = meta_latest_annotated_v_tag
                    project_version_long = res['long']

=======
                    print("""Amazing, this can't actually happen that git hash stored at git commit.""")
                    sys.exit()
>>>>>>> ac41e308
                else:
                    if meta_seven_char_hash == 'zzzzzzz':
                        if not quiet:
                            print("""Defining {} version: {} (recorded and computed)""".format(
                                'prerelease' if mobj.group('prere') else 'release', trial_version_long_release))
                        project_release = res['is_clean'] and not mobj.group('prere')
                        project_prerelease = res['is_clean'] and mobj.group('prere')
                        project_version = meta_latest_annotated_v_tag
                        project_version_long = trial_version_long_release

                    else:
                        print("""Undefining version for irreconcilable hashes: {} (computed) vs {} (recorded)""".format(
                            trial_version_long_release, res['long']))

            else:
                if res['branch_name'].endswith('.x'):
                    print("""Undefining version as development snapshots not allowed on maintenance branch: {} (rejected computed)""".format(
                        trial_version_long_devel))

                # TODO prob should be undef unless on master
                else:
                    if not quiet:
                        print("""Defining development snapshot version: {} (computed)""".format(
                            trial_version_long_devel))
                    project_version = trial_version_devel
                    project_version_long = trial_version_long_devel

        else:
            print("""Undefining version for irreconcilable tags: {} (computed) vs {} (recorded)""".format(
                res['latest_annotated_v_tag'], meta_latest_annotated_v_tag))

    else:
        print("""Blindly (no git) accepting release version: {} (recorded)""".format(
            res['long']))
        # assumes that zip only comes from [pre]release. GitHub hides others, but they're there.
        project_release = not bool(mobj.group('prere'))
        project_prerelease = bool(mobj.group('prere'))
        project_version = meta_latest_annotated_v_tag
        project_version_long = res['long']
        res['is_clean'] = True
        res['branch_name'] = ''

    def mapped_cmake_version(last_release, is_release):
        """CMake expects MAJOR.MINOR.PATCH.TWEAK. The ancestral *last_release*
        is padded into the first three roles. If not *is_release*, the tweak role
        collects all postrelease states (prereleases and devel snapshots) into
        dummy 999 that at least gets them sorted correctly between releases and
        allows EXACT CMake version comparisons. Returns, for example, 1.1.0.0 for
        release 1.1, 1.3.4.0 for maintenance release 1.3.4, and 1.0.0.999 for
        prerelease 1.1a1 or snapshot 1.1.dev600

        """
        cm = last_release.split('.')
        cm += ['0'] * (4 - len(cm))
        if not is_release:
            cm[-1] = '999'
        cm = '.'.join(cm)
        return cm

    return {'__version__': project_version,
            '__version_long': project_version_long,
            '__version_is_clean': res['is_clean'],
            '__version_branch_name': res['branch_name'],
            '__version_last_release': backwardseries,
            '__version_cmake': mapped_cmake_version(backwardseries, project_release),
            '__version_release': project_release,
            '__version_prerelease': project_prerelease}


def write_new_metafile(versdata, outfile='metadata.out.py'):
    formatter_fn = """
def version_formatter(formatstring='{version}'):
    if formatstring == 'all':
        formatstring = '{version} {{{branch}}} {githash} {cmake} {clean} {release} {lastrel} <-- {versionlong}'

    release = 'release' if (__version_release == 'True') else ('prerelease' if (__version_prerelease == 'True') else '')

    ans = formatstring.format(version=__version__,
                              versionlong=__version_long,
                              githash=__version_long[len(__version__)+1:],
                              clean='' if __version_is_clean == 'True' else 'dirty',
                              branch=__version_branch_name,
                              lastrel=__version_last_release,
                              cmake=__version_cmake,
                              release=release)
    return ans
"""
    main_fn = """
if __name__ == '__main__':
    print(version_formatter(formatstring='all'))
"""
    with open(os.path.abspath(outfile), 'w') as handle:
        for k in sorted(versdata):
            handle.write("""{} = '{}'\n""".format(k, versdata[k]))
        handle.write(formatter_fn)
        handle.write(main_fn)


def version_formatter(versdata, formatstring="""{version}"""):
    """Return version information string with data from *versdata* when
    supplied with *formatstring* suitable for ``formatstring.format()``.
    Use plaintext and any placeholders among: version, versionlong, githash,
    branch, clean, release, lastrel, cmake. For example, '{branch}@{githash}'
    returns something like 'fix200@1234567'.

    """
    if formatstring == 'all':
        formatstring = '{version} {{{branch}}} {githash} {cmake} {clean} {release} {lastrel} <-- {versionlong}'

    release = 'release' if versdata['__version_release'] else ('prerelease' if versdata['__version_prerelease'] else '')

    ans = formatstring.format(version=versdata['__version__'],
                              versionlong=versdata['__version_long'],
                              githash=versdata['__version_long'][len(versdata['__version__']) + 1:],
                              clean='' if versdata['__version_is_clean'] else 'dirty',
                              branch=versdata['__version_branch_name'],
                              lastrel=versdata['__version_last_release'],
                              cmake=versdata['__version_cmake'],
                              release=release)
    return ans


if __name__ == '__main__':

    parser = argparse.ArgumentParser(description='Script to extract Psi4 version from source. Use psi4.version_formatter(fmt_string) after build.')
    parser.add_argument('--metaout', default='metadata.out.py', help='file to which the computed version info written')
    parser.add_argument('--format', default='all', help='string like "{version} {githash}" to be filled in and returned')
    parser.add_argument('--formatonly', action='store_true', help='print only the format string, not the detection info')
    args = parser.parse_args()

    ans = reconcile_and_compute_version_output(quiet=args.formatonly)
    write_new_metafile(ans, args.metaout)
    ans2 = version_formatter(ans, formatstring=args.format)
    print(ans2)<|MERGE_RESOLUTION|>--- conflicted
+++ resolved
@@ -192,19 +192,8 @@
             if int(res['commits_since_tag']) == 0:
 
                 if trial_version_long_release == res['long']:
-<<<<<<< HEAD
-                    if not quiet:
-                        print("""Defining {} version: {} (recorded and computed)""".format(
-                            'prerelease' if mobj.group('prere') else 'release', res['long']))
-                    project_release = res['is_clean'] and not mobj.group('prere')
-                    project_prerelease = res['is_clean'] and mobj.group('prere')
-                    project_version = meta_latest_annotated_v_tag
-                    project_version_long = res['long']
-
-=======
                     print("""Amazing, this can't actually happen that git hash stored at git commit.""")
                     sys.exit()
->>>>>>> ac41e308
                 else:
                     if meta_seven_char_hash == 'zzzzzzz':
                         if not quiet:
