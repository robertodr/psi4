set(headers_list "")
# List of headers
list(APPEND headers_list points.h direct_screening.h
            apps.h hamiltonian.h link.h cubature.h v.h solver.h
            jk_independent.h jk.h jk_independent_impl.h gridblocker.h soscf.h)

# If you want to remove some headers specify them explictly here
if(DEVELOPMENT_CODE)
   list(REMOVE_ITEM headers_list "")
else()
   list(REMOVE_ITEM headers_list "")
endif()
# Sort alphabetically
list(SORT headers_list)

set(sources_list "")
# List of sources
<<<<<<< HEAD
list(APPEND sources_list apps.cc v.cc hamiltonian.cc points.cc
            cubature.cc solver.cc link.cc direct_screening.cc
            wrapper.cc jk.cc DiskJK.cc PKJK.cc DirectJK.cc DFJK.cc
            CDJK.cc FastDFJK.cc PSJK.cc GTFockJK.cc)
=======
list(APPEND sources_list apps.cc v.cc hamiltonian.cc points.cc 
            cubature.cc solver.cc link.cc direct_screening.cc 
            wrapper.cc jk.cc soscf.cc)
>>>>>>> 03007be6

# If you want to remove some sources specify them explictly here
if(DEVELOPMENT_CODE)
   list(REMOVE_ITEM sources_list "")
else()
   list(REMOVE_ITEM sources_list "")
endif()


# Build static library
add_library(fock STATIC ${sources_list})
# Specify dependencies for the library (if any)
add_dependencies(fock mints)
set_property(GLOBAL APPEND PROPERTY LIBLIST fock)
if(BUILD_CUSTOM_BOOST)
   add_dependencies(fock custom_boost)
endif()

# Sets install directory for all the headers in the list
install_list_FILES("${headers_list}" include/libfock)<|MERGE_RESOLUTION|>--- conflicted
+++ resolved
@@ -15,16 +15,10 @@
 
 set(sources_list "")
 # List of sources
-<<<<<<< HEAD
 list(APPEND sources_list apps.cc v.cc hamiltonian.cc points.cc
             cubature.cc solver.cc link.cc direct_screening.cc
             wrapper.cc jk.cc DiskJK.cc PKJK.cc DirectJK.cc DFJK.cc
-            CDJK.cc FastDFJK.cc PSJK.cc GTFockJK.cc)
-=======
-list(APPEND sources_list apps.cc v.cc hamiltonian.cc points.cc 
-            cubature.cc solver.cc link.cc direct_screening.cc 
-            wrapper.cc jk.cc soscf.cc)
->>>>>>> 03007be6
+            CDJK.cc FastDFJK.cc PSJK.cc GTFockJK.cc soscf.cc)
 
 # If you want to remove some sources specify them explictly here
 if(DEVELOPMENT_CODE)
