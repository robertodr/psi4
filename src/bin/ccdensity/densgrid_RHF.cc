/*! \file
    \ingroup CCDENSITY
    \brief Enter brief description of file here 
*/
#include <stdio.h>
#include <math.h>
#include "psi4-dec.h"
#include <libmints/mints.h>
#include <libciomr/libciomr.h>
#include <libpsio/psio.h>
#include <libiwl/iwl.h>
#include <libchkpt/chkpt.h>
#include <libdpd/dpd.h>
#include <libqt/qt.h>
#include <psifiles.h>
#include <physconst.h>
#include "MOInfo.h"
#include "Params.h"
#include "Frozen.h"
#define EXTERN
#include "globals.h"

namespace psi { namespace ccdensity {

/*
** densgrid_RHF(): Compute the values of the ground-state one-particle 
** density at a set of grid points.
**
** TDC, 7/2012
*/
void compute_delta(double **delta, double x, double y, double z);
int nmo, nso, nao; // global
double **scf, **u; // global
boost::shared_ptr<Molecule> molecule;
boost::shared_ptr<BasisSet> basis;
boost::shared_ptr<Wavefunction> wfn;

void densgrid_RHF(Options& options)
{
  double dens;
  double **D, **delta;
  double x, y, z;
  double xmin, xmax, ymin, ymax, zmin, zmax;
  double xstep, ystep, zstep;
  int *order;
  double **scf_pitzer;

  wfn = Process::environment.reference_wavefunction();
  molecule = wfn->molecule();
  basis = wfn->basisset();

  nao = basis->nao();
  nso = moinfo.nso;
  nmo = moinfo.nmo;
  chkpt_init(PSIO_OPEN_OLD);
  scf_pitzer = chkpt_rd_scf();
  chkpt_close();

  D = moinfo.opdm; // A block matrix
  delta = block_matrix(nmo, nmo); // Dirac delta function 

  // Set up AO->SO transformation matrix (u)
  MintsHelper helper(options, 0);
  SharedMatrix aotoso = helper.petite_list(true)->aotoso();
  int *col_offset = new int[wfn->nirrep()];
  col_offset[0] = 0;
  for(int h=1; h < wfn->nirrep(); h++)
    col_offset[h] = col_offset[h-1] + aotoso->coldim(h-1);

  u = block_matrix(nao, nso);
  for(int h=0; h < wfn->nirrep(); h++)
    for(int j=0; j < aotoso->coldim(h); j++)
      for(int i=0; i < nao; i++)
        u[i][j+col_offset[h]] = aotoso->get(h, i, j);
  delete[] col_offset;

  /*** Arrange the SCF eigenvectors into QT ordering ***/
  order = moinfo.pitzer2qt;
  scf = block_matrix(nso, nmo);
  for(int i=0; i < nmo; i++) {
      int I = order[i];  /* Pitzer --> QT */
      for(int j=0; j < nso; j++) scf[j][I] = scf_pitzer[j][i];
    }
<<<<<<< HEAD

  // Compute density at the nuclei
  fprintf(outfile, "    Density at nuclei:\n");
=======

  // Scan along Cartesian axes to determine dimensions of box 
  molecule->print();
  fprintf(outfile, "  Grid domain:\n");
  xmin = xmax = molecule->xyz(0, 0);
  ymin = ymax = molecule->xyz(0, 1);
  zmin = zmax = molecule->xyz(0, 2);
  for(int atom=1; atom < molecule->natom(); atom++) {
    if(molecule->xyz(atom, 0) < xmin) xmin = molecule->xyz(atom, 0);
    if(molecule->xyz(atom, 1) < ymin) ymin = molecule->xyz(atom, 1);
    if(molecule->xyz(atom, 2) < zmin) zmin = molecule->xyz(atom, 2);
    if(molecule->xyz(atom, 0) > xmax) xmax = molecule->xyz(atom, 0);
    if(molecule->xyz(atom, 1) > ymax) ymax = molecule->xyz(atom, 1);
    if(molecule->xyz(atom, 2) > zmax) zmax = molecule->xyz(atom, 2);
  }

  xmin *= _bohr2angstroms;
  xmax *= _bohr2angstroms;
  ymin *= _bohr2angstroms;
  ymax *= _bohr2angstroms;
  zmin *= _bohr2angstroms;
  zmax *= _bohr2angstroms;

  double b2a3 = _bohr2angstroms * _bohr2angstroms * _bohr2angstroms;

  do {
    xmin -= 0.1;
    compute_delta(delta, xmin/_bohr2angstroms, 0, 0);
    dens = 0.0;
    for(int i=0; i < nmo; i++)
      for(int j=0; j < nmo; j++)
        dens += delta[i][j] * D[i][j];
  } while((dens/b2a3) > options.get_double("ONEPDM_GRID_CUTOFF"));
  fprintf(outfile, "  xmin = %8.6f (Angstrom);  density(xmin,0,0) (e/Ang^3) = %8.6e\n", xmin, dens);

  do {
    xmax += 0.1;
    compute_delta(delta, xmax/_bohr2angstroms, 0, 0);
    dens = 0.0;
    for(int i=0; i < nmo; i++)
      for(int j=0; j < nmo; j++)
        dens += delta[i][j] * D[i][j];
  } while((dens/b2a3) > options.get_double("ONEPDM_GRID_CUTOFF"));
  fprintf(outfile, "  xmax = %8.6f (Angstrom);   density(xmax,0,0) (e/Ang^3) = %8.6e\n", xmax, dens);

  do {
    ymin -= 0.1;
    compute_delta(delta, 0, ymin/_bohr2angstroms, 0);
    dens = 0.0;
    for(int i=0; i < nmo; i++)
      for(int j=0; j < nmo; j++)
        dens += delta[i][j] * D[i][j];
  } while((dens/b2a3) > options.get_double("ONEPDM_GRID_CUTOFF"));
  fprintf(outfile, "  ymin = %8.6f (Angstrom);  density(0,ymin,0) (e/Ang^3) = %8.6e\n", ymin, dens);

  do {
    ymax += 0.1;
    compute_delta(delta, 0, ymax/_bohr2angstroms, 0);
    dens = 0.0;
    for(int i=0; i < nmo; i++)
      for(int j=0; j < nmo; j++)
        dens += delta[i][j] * D[i][j];
  } while((dens/b2a3) > options.get_double("ONEPDM_GRID_CUTOFF"));
  fprintf(outfile, "  ymax = %8.6f (Angstrom);   density(0,ymax,0) (e/Ang^3) = %8.6e\n", ymax, dens);

  do {
    zmin -= 0.1;
    compute_delta(delta, 0, 0, zmin/_bohr2angstroms);
    dens = 0.0;
    for(int i=0; i < nmo; i++)
      for(int j=0; j < nmo; j++)
        dens += delta[i][j] * D[i][j];
  } while((dens/b2a3) > options.get_double("ONEPDM_GRID_CUTOFF"));
  fprintf(outfile, "  zmin = %8.6f (Angstrom);  density(0,0,zmin) (e/Ang^3) = %8.6e\n", zmin, dens);

  do {
    zmax += 0.1;
    compute_delta(delta, 0, 0, zmax/_bohr2angstroms);
    dens = 0.0;
    for(int i=0; i < nmo; i++)
      for(int j=0; j < nmo; j++)
        dens += delta[i][j] * D[i][j];
  } while((dens/b2a3) > options.get_double("ONEPDM_GRID_CUTOFF"));
  fprintf(outfile, "  zmax = %8.6f (Angstrom);   density(0,0,zmax) (e/Ang^3) = %8.6e\n", zmax, dens);

  // Compute density at the nuclei
  fprintf(outfile, "  Density at nuclei:\n");
>>>>>>> 19e9ff51
  for(int atom=0; atom < molecule->natom(); atom++) {
    x = molecule->xyz(atom, 0);
    y = molecule->xyz(atom, 1);
    z = molecule->xyz(atom, 2);
    compute_delta(delta, x, y, z);
    dens = 0.0;
    for(int i=0; i < nmo; i++)
      for(int j=0; j < nmo; j++)
        dens += delta[i][j] * D[i][j];

<<<<<<< HEAD
    fprintf(outfile, "    Atom %d, dens = %20.12f\n", atom, dens);
   }

  xmin = -5.0; xmax = +5.0; xstep = 0.1;
  ymin = -5.0; ymax = +5.0; ystep = 0.1;
  zmin = -5.0; zmax = +5.0; zstep = 0.1;

  // Loop over points and integrate along the way
  double charge = 0;
  for(x=xmin; x <= xmax; x += xstep) {
    for(y=ymin; y <= ymax; y += ystep) {
      for(z=zmin; z <= zmax; z += zstep) {
=======
    fprintf(outfile, "  Atom %d (%8.6f, %8.6f, %8.5f), dens = %20.12f (e/Ang^3)\n", atom, x*_bohr2angstroms,
y*_bohr2angstroms, z*_bohr2angstroms, dens/b2a3);
   }

  double step_size = options.get_double("ONEPDM_GRID_STEPSIZE");
  int xsteps = (int) ((xmax - xmin)/step_size + 1);
  int ysteps = (int) ((ymax - ymin)/step_size + 1);
  int zsteps = (int) ((zmax - zmin)/step_size + 1);

  // Prep .dx file
  FILE *dxfile;
  ffile(&dxfile, "density.dx", 0);
  fprintf(dxfile, "#  Output from PSI4 calculation\n");
  fprintf(dxfile, "#  Electronic density (in e/ang^3) for: \n");
  fprintf(dxfile, "object 1 class gridpositions counts %d %d %d\n", xsteps, ysteps, zsteps);
  fprintf(dxfile, "origin %8.6E  %8.6E  %8.6E\n", 0.0, 0.0, 0.0);
  fprintf(dxfile, "delta %8.6E  %8.6E  %8.6E\n", step_size, 0.0, 0.0);
  fprintf(dxfile, "delta %8.6E  %8.6E  %8.6E\n", 0.0, step_size, 0.0);
  fprintf(dxfile, "delta %8.6E  %8.6E  %8.6E\n", 0.0, 0.0, step_size);
  fprintf(dxfile, "object 1 class gridpositions counts %d %d %d\n", xsteps, ysteps, zsteps);
  fprintf(dxfile, "object 3 class array double rank 0 items %d data follows\n", xsteps*ysteps*zsteps);

  // Loop over points and integrate along the way
  double charge = 0;
  int count=0;
  for(x=xmin; x <= xmax; x += step_size) {
    for(y=ymin; y <= ymax; y += step_size) {
      for(z=zmin; z <= zmax; z += step_size) {
>>>>>>> 19e9ff51

        // Compute delta function in Gaussian basis
        compute_delta(delta, x/_bohr2angstroms, y/_bohr2angstroms, z/_bohr2angstroms);

<<<<<<< HEAD
        dens = 0.0;
=======
        dens = 0.0; // e/bohr^3
>>>>>>> 19e9ff51
        for(int i=0; i < nmo; i++)
          for(int j=0; j < nmo; j++)
            dens += delta[i][j] * D[i][j];

<<<<<<< HEAD
        charge += dens * xstep * ystep * zstep;
=======
        dens /= b2a3; // convert to e/Ang^3

        fprintf(dxfile, "  %8.6E", dens);
        count++;
        if(count % 3 == 0) fprintf(dxfile, "\n");

        charge += dens * step_size * step_size * step_size;
>>>>>>> 19e9ff51

      } // z
    }  // y
  } // x

  fprintf(outfile, "    Number of electrons = %20.12f?\n", charge);
<<<<<<< HEAD
=======

  if(count % 3 != 0) fprintf(dxfile, "\n");
  fprintf(dxfile, "attribute \"dep\" string \"positions\"\n");
  fprintf(dxfile, "object \"regular positions regular connections\" class field\n");
  fprintf(dxfile, "component \"positions\" value 1\n");
  fprintf(dxfile, "component \"connections\" value 2\n");
  fprintf(dxfile, "component \"data\" value 3\n");
  fprintf(dxfile, "\n");
  fprintf(dxfile, "end");
  fclose(dxfile);

  ffile(&dxfile, "molecule.dx", 0);
  fprintf(dxfile, "%d\n", molecule->natom());
  fprintf(dxfile, "Initial atomic coordinates\n");
  for(int i=0; i < molecule->natom(); i++) {
    fprintf(dxfile, "%2s  ", molecule->symbol(i).c_str());
    fprintf(dxfile, "  %9.6f  %9.6f  %9.6f\n", molecule->x(i)*_bohr2angstroms, molecule->y(i)*_bohr2angstroms, molecule->z(i)*_bohr2angstroms);
  }
  fflush(dxfile);
  fclose(dxfile);
>>>>>>> 19e9ff51

  free_block(delta);
  free_block(scf);
}

void compute_delta(double **delta, double x, double y, double z)
{
  int i, j;
  double *phi_ao, *phi_so, *phi_mo;

  phi_ao = init_array(nao);  /* AO function values */
  phi_so = init_array(nso);  /* SO function values */
  phi_mo = init_array(nmo);  /* MO function values */

  basis->compute_phi(phi_ao, x, y, z);

  /*  for(i=0; i < nao; i++) printf("%d %20.10f\n", i, phi_ao[i]); */

  /* Transform the basis function values to the MO basis */
  C_DGEMV('t', nao, nso, 1.0, u[0], nso, phi_ao, 1, 0.0, phi_so, 1);

  C_DGEMV('t', nmo, nso, 1.0, scf[0], nmo, phi_so, 1, 0.0, phi_mo, 1);

  /* for(i=0; i < nmo; i++) printf("%d %20.10f\n", i, phi_mo[i]); */


  /* Build the MO-basis delta function */
  for(i=0; i < nmo; i++)
    for(j=0; j < nmo; j++)
      delta[i][j] = phi_mo[i] * phi_mo[j];

  free(phi_ao);
  free(phi_so);
  free(phi_mo);
}

}} // namespace psi::ccdensity<|MERGE_RESOLUTION|>--- conflicted
+++ resolved
@@ -81,11 +81,6 @@
       int I = order[i];  /* Pitzer --> QT */
       for(int j=0; j < nso; j++) scf[j][I] = scf_pitzer[j][i];
     }
-<<<<<<< HEAD
-
-  // Compute density at the nuclei
-  fprintf(outfile, "    Density at nuclei:\n");
-=======
 
   // Scan along Cartesian axes to determine dimensions of box 
   molecule->print();
@@ -173,7 +168,6 @@
 
   // Compute density at the nuclei
   fprintf(outfile, "  Density at nuclei:\n");
->>>>>>> 19e9ff51
   for(int atom=0; atom < molecule->natom(); atom++) {
     x = molecule->xyz(atom, 0);
     y = molecule->xyz(atom, 1);
@@ -184,20 +178,6 @@
       for(int j=0; j < nmo; j++)
         dens += delta[i][j] * D[i][j];
 
-<<<<<<< HEAD
-    fprintf(outfile, "    Atom %d, dens = %20.12f\n", atom, dens);
-   }
-
-  xmin = -5.0; xmax = +5.0; xstep = 0.1;
-  ymin = -5.0; ymax = +5.0; ystep = 0.1;
-  zmin = -5.0; zmax = +5.0; zstep = 0.1;
-
-  // Loop over points and integrate along the way
-  double charge = 0;
-  for(x=xmin; x <= xmax; x += xstep) {
-    for(y=ymin; y <= ymax; y += ystep) {
-      for(z=zmin; z <= zmax; z += zstep) {
-=======
     fprintf(outfile, "  Atom %d (%8.6f, %8.6f, %8.5f), dens = %20.12f (e/Ang^3)\n", atom, x*_bohr2angstroms,
 y*_bohr2angstroms, z*_bohr2angstroms, dens/b2a3);
    }
@@ -226,23 +206,15 @@
   for(x=xmin; x <= xmax; x += step_size) {
     for(y=ymin; y <= ymax; y += step_size) {
       for(z=zmin; z <= zmax; z += step_size) {
->>>>>>> 19e9ff51
 
         // Compute delta function in Gaussian basis
         compute_delta(delta, x/_bohr2angstroms, y/_bohr2angstroms, z/_bohr2angstroms);
 
-<<<<<<< HEAD
-        dens = 0.0;
-=======
         dens = 0.0; // e/bohr^3
->>>>>>> 19e9ff51
         for(int i=0; i < nmo; i++)
           for(int j=0; j < nmo; j++)
             dens += delta[i][j] * D[i][j];
 
-<<<<<<< HEAD
-        charge += dens * xstep * ystep * zstep;
-=======
         dens /= b2a3; // convert to e/Ang^3
 
         fprintf(dxfile, "  %8.6E", dens);
@@ -250,15 +222,12 @@
         if(count % 3 == 0) fprintf(dxfile, "\n");
 
         charge += dens * step_size * step_size * step_size;
->>>>>>> 19e9ff51
 
       } // z
     }  // y
   } // x
 
   fprintf(outfile, "    Number of electrons = %20.12f?\n", charge);
-<<<<<<< HEAD
-=======
 
   if(count % 3 != 0) fprintf(dxfile, "\n");
   fprintf(dxfile, "attribute \"dep\" string \"positions\"\n");
@@ -279,7 +248,6 @@
   }
   fflush(dxfile);
   fclose(dxfile);
->>>>>>> 19e9ff51
 
   free_block(delta);
   free_block(scf);
