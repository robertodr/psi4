/*
 *@BEGIN LICENSE
 *
 * PSI4: an ab initio quantum chemistry software package
 *
 * This program is free software; you can redistribute it and/or modify
 * it under the terms of the GNU General Public License as published by
 * the Free Software Foundation; either version 2 of the License, or
 * (at your option) any later version.
 *
 * This program is distributed in the hope that it will be useful,
 * but WITHOUT ANY WARRANTY; without even the implied warranty of
 * MERCHANTABILITY or FITNESS FOR A PARTICULAR PURPOSE.  See the
 * GNU General Public License for more details.
 *
 * You should have received a copy of the GNU General Public License along
 * with this program; if not, write to the Free Software Foundation, Inc.,
 * 51 Franklin Street, Fifth Floor, Boston, MA 02110-1301 USA.
 *
 *@END LICENSE
 */

/*! \file Lindh_guess.cc
    \ingroup optking
    \brief Function to generate a model cartesian Hessian according to
     R. Lindh, A. Bernhardsson, G. Karlstrom, P.-A. Malmqvist, CPL, 241, 423, 1995.

Lindh et. al define a super-redundant set of simple internal coordinates with
which the potential surface can be expressed in a continuous way with respect
to nuclear coordinates, and some formulas for the guessed force constants.  They
use these formulas at every step on an optimization.  However, this results in 
poorer performance than an initial guess followed by a BFGS update.  The code
here 'Lindh_guess' uses this super-redundant set of coordinates to generate the
diagonal Hessian, and transforms it into cartesian coordinates.  The calling
function transforms the cartesian coordinates back into the (smaller set) of
redundant internal coordinates being used by optking for the optimization.  Although
this does include the gradient terms in the transformations, the second derivative
values are so uncertain, that the result is not reliably improved from a 
diagonal Hessian guess.

Therefore, we provide 'LINDH_SIMPLE' which simply uses the Lindh formula for the
default set of redundant internal coordinates, and 'LINDH' which does a lot of extra
work for not obvious gain in optimization efficiency.
*/

#include "molecule.h"

#include "v3d.h"

#define EXTERN
#include "globals.h"

#if defined(OPTKING_PACKAGE_PSI)
 #include <cmath>
#elif defined (OPTKING_PACKAGE_QCHEM)
 #include "qcmath.h"
#endif

namespace opt {

inline int period(int Z);
inline double r_ref_table(int perA, int perB);
inline double alpha_table(int perA, int perB);

using namespace v3d;

// Returns cartesian Lindh guess Hessian for whole system
double **MOLECULE::Lindh_guess(void) const {

  // Build one temporary fragment that contains ALL the atoms.
  int natom = g_natom();
  double **coord_xyz = g_geom_2D();
  double *atomic_numbers = g_Z();

  FRAG * frag = new FRAG(natom, atomic_numbers, coord_xyz);

  double **g = g_grad_2D();
  frag->set_grad(g);
  free_matrix(g);

  double **H_xyz = frag->Lindh_guess();

  delete frag;
  return H_xyz;
}


// Build cartesian hessian according to model in  Lindh paper.
double ** FRAG::Lindh_guess(void) {

  // Build distance matrix
  double **R = init_matrix(natom, natom);
  for (int A=0; A<natom; ++A)
    for (int B=0; B<=A; ++B)
      R[B][A] = R[A][B] = v3d_dist(geom[A], geom[B]);

  // Define "close" atoms;
  double const dist_limit = 4.0;
  bool **close = init_bool_matrix(natom, natom);
  for (int A=0; A<natom; ++A)
    for (int B=0; B<natom; ++B)
      if (R[A][B] < dist_limit)
        close[A][B] = true;

  const double k_r   = 0.45;
  const double k_phi = 0.15;
  const double k_tau = 0.005;
  double Lindh_k;

/*  If one neglects the gradient contribution to the transformation, then
    one can loop over individual coordinates, and tabulate their contribution
    to the cartesian hessian immediately.  This code is below. 
*/
/*
    // Model is defined including ALL possible bends, angles, and torsions..
    double **Hx = init_matrix(3*natom,3*natom);

    // loop over all possible stretches, between i j in fragment
    for (int i=0; i<natom; ++i)
      for (int j=i+1; j<natom; ++j) {
        if (close[i][j]) {

        Lindh_k = k_r * Lindh_rho(i, j, R[i][j]);

        STRE *s1 = new STRE(i,j);
        double **sB = s1->DqDx(geom);

        // H_x1_x2 = dq_i/dq_x1 d2E/dq_i^2 dq_i/dq_x2 
        for (int a=0; a < s1->g_natom(); ++a)
          for (int xyz_a=0; xyz_a<3; ++xyz_a)
            for (int b=0; b < s1->g_natom(); ++b)
              for (int xyz_b=0; xyz_b<3; ++xyz_b)
                Hx[3*s1->g_atom(a)+xyz_a][3*s1->g_atom(b)+xyz_b] +=
                  Lindh_k * sB[a][xyz_a] * sB[b][xyz_b];

        delete s1;
        }
      }

    // loop over all possible i j k
    for (int i=0; i<natom; ++i)
      for (int j=0; j<natom; ++j)
        if (j != i)
          for (int k=i+1; k<natom; ++k)
            if (k != j) {
              if (close[i][j] && close[j][k]) {

              Lindh_k = k_phi * Lindh_rho(i, j, R[i][j]) *
                                Lindh_rho(j, k, R[j][k]);

              BEND *b1 = new BEND(i,j,k);
              double **bB = b1->DqDx(geom);

              // H_x1_x2 = dq_i/dq_x1 d2E/dq_i^2 dq_i/dq_x2 
              for (int a=0; a<b1->g_natom(); ++a)
                for (int xyz_a=0; xyz_a<3; ++xyz_a)
                  for (int b=0; b<b1->g_natom(); ++b)
                    for (int xyz_b=0; xyz_b<3; ++xyz_b)
                      Hx[3*b1->g_atom(a)+xyz_a][3*b1->g_atom(b)+xyz_b] +=
                        Lindh_k * bB[a][xyz_a] * bB[b][xyz_b];

              delete b1;
              }
            }

    for (int i=0; i<natom; ++i)
      for (int j=0; j<natom; ++j)
        if (j != i)
          for (int k=0; k<natom; ++k)
            if ( k!=i && k!=j)
              for (int l=i+1; l<natom; ++l)
                if ( l!=j && l!=k) {
                  if (close[i][j] && close[j][k] && close[k][l]) {

                  Lindh_k = k_tau * Lindh_rho(i, j, R[i][j]) *
                                    Lindh_rho(j, k, R[j][k]) * 
                                    Lindh_rho(k, l, R[k][l]);

                  TORS *t1 = new TORS(i,j,k,l);
                  double **tB = t1->DqDx(geom);

                  // H_x1_x2 = dq_i/dq_x1 d2E/dq_i^2 dq_i/dq_x2 
                  for (int a=0; a<t1->g_natom(); ++a)
                    for (int xyz_a=0; xyz_a<3; ++xyz_a)
                      for (int b=0; b<t1->g_natom(); ++b)
                        for (int xyz_b=0; xyz_b<3; ++xyz_b)
                          Hx[3*t1->g_atom(a)+xyz_a][3*t1->g_atom(b)+xyz_b] +=
                            Lindh_k * tB[a][xyz_a] * tB[b][xyz_b];

                  delete t1;
                  }
            }
*/

/* To include the gradient term (g_q) in the transformation, we build the list of all
of the Lindh super-redundant coordinates first.  Then we must compute the gradient
in this set of internals. */

  // Generate coordinates between ALL atoms, but not 
  // complete reversals or using duplicate i,j,k,l.
  for (int i=0; i<natom; ++i)
    for (int j=i+1; j<natom; ++j)
      if (close[i][j]) {
        STRE *one_stre = new STRE(i, j);
        intcos.push_back(one_stre);
      }

  for (int i=0; i<natom; ++i)
    for (int j=0; j<natom; ++j)
      if (close[j][i] && (j != i))
        for (int k=i+1; k<natom; ++k)
          if (close[k][j] && (k != j)) {
            BEND *one_bend = new BEND(i, j, k);
            intcos.push_back(one_bend);
          }

  for (int i=0; i<natom; ++i)
    for (int j=0; j<natom; ++j)
      if (close[j][i] && (j != i))
        for (int k=0; k<natom; ++k)
          if (close[k][j] && (k!=i) && (k!=j))
            for (int l=i+1; l<natom; ++l)
              if (close[l][k] && l!=j && l!=k) {
                TORS *one_tors = new TORS(i, j, k, l);
                intcos.push_back(one_tors);
              }

  free_bool_matrix(close);

  // Compute g_q = (BB^t)^-1 B g_x
  long int Nintco = intcos.size();
  double **B = compute_B();
  double *g_x = g_grad_array();
  //psi::outfile->Printf("g_x\n");
  //print_array("outfile",g_x,3*natom);

  double *temp_arr = init_array(Nintco);
  opt_matrix_mult(B, 0, &g_x, 1, &temp_arr, 1, Nintco, 3*natom, 1, 0);
  free_array(g_x);

  double **G = init_matrix(Nintco, Nintco);
  for (int i=0; i<Nintco; ++i)
    for (int k=0; k<3*natom; ++k)
      for (int j=0; j<Nintco; ++j)
        G[i][j] += B[i][k] * B[j][k];
  free_matrix(B);
  double **G_inv = symm_matrix_inv(G, Nintco, 1);
  free_matrix(G);

  double *g_q = init_array(Nintco);
  opt_matrix_mult(G_inv, 0, &temp_arr, 1, &g_q, 1, Nintco, Nintco, 1, 0);
  free_matrix(G_inv);
  free_array(temp_arr);
  // Done computing g_q
  //psi::outfile->Printf("g_q\n");
  //print_array("outfile",g_q,Nintco);

  double **Hx = init_matrix(3*natom, 3*natom);

  print_intcos("outfile",0);

  for (int i=0; i<intcos.size(); ++i) {  // loop over intcos
    SIMPLE * q = intcos.at(i);

    double **Bintco = q->DqDx(geom); // dq_i / da_xyz
    int natom_intco = q->g_natom();

    if (q->g_type() == stre_type) {
      int a = q->g_atom(0);
      int b = q->g_atom(1);
      Lindh_k = k_r * Lindh_rho(a, b, R[a][b]);
    }
    else if (q->g_type() == bend_type) {
      int a = q->g_atom(0);
      int b = q->g_atom(1);
      int c = q->g_atom(2);
      Lindh_k = k_phi * Lindh_rho(a, b, R[a][b])
                      * Lindh_rho(b, c, R[b][c]);
    }
    else if (q->g_type() == tors_type) {
      int a = q->g_atom(0);
      int b = q->g_atom(1);
      int c = q->g_atom(2);
      int d = q->g_atom(3);
      Lindh_k = k_tau * Lindh_rho(a, b, R[a][b])
                      * Lindh_rho(b, c, R[b][c])
                      * Lindh_rho(c, d, R[c][d]);
    }
<<<<<<< HEAD
    //psi::outfile->Printf("internal Lindh_k: %15.10lf\n", Lindh_k);
=======
    else if (q->g_type() == cart_type) {
      Lindh_k = 0.1;
    }
    //fprintf(outfile,"internal Lindh_k: %15.10lf\n", Lindh_k);
>>>>>>> c57b754b

    // Hxy += k dq/dx dq/dy
    for (int a=0; a < natom_intco; ++a) {
      int x1 = q->g_atom(a);

      for (int b=0; b < natom_intco; ++b) {
        int x2 = q->g_atom(b);

        for (int xyz1=0; xyz1<3; ++xyz1)
          for (int xyz2=0; xyz2<3; ++xyz2)
             Hx[3*x1 + xyz1][3*x2 + xyz2] += Lindh_k * Bintco[a][xyz1] * Bintco[b][xyz2];
      }
    }
    free_matrix(Bintco);

    // Hxy += dE/dq_i d2q_i/dxdy
    double **Dq2 = q->Dq2Dx2(geom);
    for (int a=0; a < natom_intco; ++a) {
      int x1 = q->g_atom(a);
      for (int b=0; b < natom_intco; ++b) {
        int x2 = q->g_atom(b);
        for (int xyz1=0; xyz1<3; ++xyz1)
          for (int xyz2=0; xyz2<3; ++xyz2) {
            Hx[3*x1 + xyz1][3*x2 + xyz2] += Lindh_k * g_q[i] * Dq2[3*a+xyz1][3*b+xyz2];
          }
      }
    }
    free_matrix(Dq2);

  } // end loop over intcos

  free_array(g_q);
  free_matrix(R);
  if (Opt_params.print_lvl >= 2) {
    psi::outfile->Printf("Lindh cartesian Hessian guess\n");
    print_matrix("outfile", Hx, 3*natom, 3*natom);
    
  }
  return Hx;
}

/*
// return period from atomic number
static inline int period(int Z) {
  if      (Z <=  2) return 1;
  else if (Z <= 10) return 2;
  else if (Z <= 18) return 3;
  else if (Z <= 36) return 4;
  else              return 5;
}

// return Lindh alpha value from two periods
static inline double alpha_table(int perA, int perB) {
  if (perA == 1) {
    if (perB == 1)
      return 1.000;
    else
      return 0.3949;
  }
  else {
    if (perB == 1)
      return 0.3949;
    else
      return 0.2800;
  }
}

static inline double r_ref_table(int perA, int perB) {
  if (perA == 1) {
    if (perB == 1) return 1.35;
    else if (perB == 2) return 2.10;
    else return 2.53;
  }
  else if (perA == 2) {
    if (perB == 1) return 2.10;
    else if (perB == 2) return 2.87;
    else return 3.40;
  }
  else {
    if (perB == 1) return 2.53;
    else return 3.40;
  }
}
*/

}<|MERGE_RESOLUTION|>--- conflicted
+++ resolved
@@ -286,14 +286,9 @@
                       * Lindh_rho(b, c, R[b][c])
                       * Lindh_rho(c, d, R[c][d]);
     }
-<<<<<<< HEAD
-    //psi::outfile->Printf("internal Lindh_k: %15.10lf\n", Lindh_k);
-=======
     else if (q->g_type() == cart_type) {
       Lindh_k = 0.1;
     }
-    //fprintf(outfile,"internal Lindh_k: %15.10lf\n", Lindh_k);
->>>>>>> c57b754b
 
     // Hxy += k dq/dx dq/dy
     for (int a=0; a < natom_intco; ++a) {
