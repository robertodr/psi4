--- conflicted
+++ resolved
@@ -128,69 +128,41 @@
         opdm_map_[opdm_list[i][2]->name()] = opdm_list[i][2];
     }
 
-<<<<<<< HEAD
+    // OPDM's
+    opdm_list = opdm(0, Parameters_->num_roots, Parameters_->d_filenum,
+                     Parameters_->d_filenum, false);
+    for (int i=0; i<Parameters_->num_roots; i++){
+        opdm_map_[opdm_list[i][0]->name()] = opdm_list[i][0];
+        opdm_map_[opdm_list[i][1]->name()] = opdm_list[i][1];
+        opdm_map_[opdm_list[i][2]->name()] = opdm_list[i][2];
+    }
+
     // Figure out which OPDM should be current
-    if (Parameters_->opdm_ave) {
+    if (Parameters_->opdm_ave){
         Dimension act_dim = get_dimension("ACT");
         opdm_a_ = SharedMatrix(new Matrix("MO-basis Alpha OPDM", nirrep_, act_dim, act_dim));
         opdm_b_ = SharedMatrix(new Matrix("MO-basis Beta OPDM", nirrep_, act_dim, act_dim));
-        opdm_ = SharedMatrix(new Matrix("MO-basis OPDM", nirrep_, act_dim, act_dim));
-
-        for (int i = 0; i < Parameters_->average_num; i++) {
+        opdm_   = SharedMatrix(new Matrix("MO-basis OPDM", nirrep_, act_dim, act_dim));
+
+        for(int i=0; i<Parameters_->average_num; i++) {
             int croot = Parameters_->average_states[i];
             double weight = Parameters_->average_weights[i];
             opdm_a_->axpy(weight, opdm_list[croot][0]);
             opdm_b_->axpy(weight, opdm_list[croot][1]);
             opdm_->axpy(weight, opdm_list[croot][2]);
         }
-    } else {
+    }
+    else{
         int croot = Parameters_->root;
         opdm_a_ = opdm_list[croot][0]->clone();
         opdm_b_ = opdm_list[croot][1]->clone();
         opdm_ = opdm_list[croot][2]->clone();
     }
-    Da_ = opdm_add_inactive(opdm_a_, 1.0, true);
-    Db_ = opdm_add_inactive(opdm_b_, 1.0, true);
-=======
-  // OPDM's
-  opdm_list = opdm(0, Parameters_->num_roots, Parameters_->d_filenum,
-                   Parameters_->d_filenum, false);
-  for (int i=0; i<Parameters_->num_roots; i++){
-      opdm_map_[opdm_list[i][0]->name()] = opdm_list[i][0];
-      opdm_map_[opdm_list[i][1]->name()] = opdm_list[i][1];
-      opdm_map_[opdm_list[i][2]->name()] = opdm_list[i][2];
-  }
-
-  // Figure out which OPDM should be current
-  if (Parameters_->opdm_ave){
-      Dimension act_dim = get_dimension("ACT");
-      opdm_a_ = SharedMatrix(new Matrix("MO-basis Alpha OPDM", nirrep_, act_dim, act_dim));
-      opdm_b_ = SharedMatrix(new Matrix("MO-basis Beta OPDM", nirrep_, act_dim, act_dim));
-      opdm_   = SharedMatrix(new Matrix("MO-basis OPDM", nirrep_, act_dim, act_dim));
-
-      for(int i=0; i<Parameters_->average_num; i++) {
-          int croot = Parameters_->average_states[i];
-          double weight = Parameters_->average_weights[i];
-          opdm_a_->axpy(weight, opdm_list[croot][0]);
-          opdm_b_->axpy(weight, opdm_list[croot][1]);
-          opdm_->axpy(weight, opdm_list[croot][2]);
-      }
-  }
-  else{
-      int croot = Parameters_->root;
-      opdm_a_ = opdm_list[croot][0]->clone();
-      opdm_b_ = opdm_list[croot][1]->clone();
-      opdm_ = opdm_list[croot][2]->clone();
-  }
-
-  SharedMatrix MO_Da = opdm_add_inactive(opdm_a_, 1.0, true);
-  SharedMatrix MO_Db = opdm_add_inactive(opdm_b_, 1.0, true);
-  Da_ = Matrix::triplet(Ca_, MO_Da, Ca_, false, false, true);
-  Db_ = Matrix::triplet(Cb_, MO_Db, Cb_, false, false, true);
-
-
-opdm_called_ = true;
->>>>>>> 24bfd705
+
+    SharedMatrix MO_Da = opdm_add_inactive(opdm_a_, 1.0, true);
+    SharedMatrix MO_Db = opdm_add_inactive(opdm_b_, 1.0, true);
+    Da_ = Matrix::triplet(Ca_, MO_Da, Ca_, false, false, true);
+    Db_ = Matrix::triplet(Cb_, MO_Db, Cb_, false, false, true);
 
     opdm_called_ = true;
 }
