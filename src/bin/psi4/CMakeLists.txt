# Run the git version script, and update gitversion.h, if it's changed
add_custom_command(
    COMMAND ${PYTHON_EXECUTABLE} gitversion.py
    COMMAND ${CMAKE_COMMAND} -E copy_if_different gitversion.h.tmp gitversion.h
    OUTPUT gitversion.h
    COMMENT "Generating Git info"
)

add_custom_command(
    COMMAND ${CMAKE_COMMAND} -E copy_if_different ${PROJECT_SOURCE_DIR}/src/bin/psi4/version.cc
                                                  ${PROJECT_BINARY_DIR}/src/bin/psi4/version.cc
    OUTPUT version.cc
    DEPENDS gitversion.h
)

<<<<<<< HEAD
set(SRC clean.cc create_new_plugin.cc export_benchmarks.cc
        export_blas_lapack.cc 
        export_libfrag.cc export_chkpt.cc 
        export_cubefile.cc export_functional.cc export_libparallel.cc 
        export_mints.cc export_oeprop.cc export_plugins.cc 
        export_psio.cc psi4.cc psi_start.cc psi_stop.cc 
        python.cc read_options.cc script.cc set_memory.cc version.cc)
=======
set(headers_list "")
# List of headers
list(APPEND headers_list script.h psi4.h )
>>>>>>> 4d36a0d3

# If you want to remove some headers specify them explictly here
if(DEVELOPMENT_CODE)
   list(REMOVE_ITEM headers_list "")
else()
   list(REMOVE_ITEM headers_list "")
endif()
# Sort alphabetically
list(SORT headers_list)

set(sources_list "")
# List of sources
list(APPEND sources_list export_psio.cc export_mints.cc psi_stop.cc export_functional.cc export_chkpt.cc export_oeprop.cc python.cc export_plugins.cc version.cc export_libfrag.cc export_blas_lapack.cc psi4.cc export_cubefile.cc export_benchmarks.cc export_efp.cc clean.cc create_new_plugin.cc psi_start.cc script.cc set_memory.cc read_options.cc )

# If you want to remove some sources specify them explictly here
if(DEVELOPMENT_CODE)
   list(REMOVE_ITEM sources_list "")
else()
   list(REMOVE_ITEM sources_list "")
endif()

# Write list of files to be passed to cloc for counting lines of code.
# Only files that are actually compiled are counted.
set(to_count "${sources_list}" "${headers_list}")
write_to_cloc_list("${to_count}")

# Prepare for linking executable
list(APPEND 
     LINKLIBS "${PSILIB}" "${Boost_LIBRARIES}" 
     "${LAPACK_LIBRARIES}" "${BLAS_LIBRARIES}" 
     "${PYTHON_LIBRARIES}" "${EXTERNAL_LIBS}" 
     "${LIBUTIL_LIBRARIES}" "${LIBDL_LIBRARIES}" 
     "${LIBRT_LIBRARIES}" "${LIBM_LIBRARIES}"
     )

# Executable psi4
add_executable(psi4 ${sources_list})
if(CUSTOM_BOOST_BUILD)
   add_dependencies(psi4 custom_boost)
endif()
target_link_libraries(psi4 ${LINKLIBS})

# standalone python module psi4.so
add_executable(psi4so EXCLUDE_FROM_ALL ${sources_list})
set_property(TARGET psi4so PROPERTY COMPILE_DEFINITIONS MAKE_PYTHON_MODULE)
set_property(TARGET psi4so PROPERTY LINK_FLAGS "-shared")
set_property(TARGET psi4so PROPERTY OUTPUT_NAME "psi4.so")
target_link_libraries(psi4so "${LINKLIBS}")<|MERGE_RESOLUTION|>--- conflicted
+++ resolved
@@ -13,7 +13,6 @@
     DEPENDS gitversion.h
 )
 
-<<<<<<< HEAD
 set(SRC clean.cc create_new_plugin.cc export_benchmarks.cc
         export_blas_lapack.cc 
         export_libfrag.cc export_chkpt.cc 
@@ -21,11 +20,6 @@
         export_mints.cc export_oeprop.cc export_plugins.cc 
         export_psio.cc psi4.cc psi_start.cc psi_stop.cc 
         python.cc read_options.cc script.cc set_memory.cc version.cc)
-=======
-set(headers_list "")
-# List of headers
-list(APPEND headers_list script.h psi4.h )
->>>>>>> 4d36a0d3
 
 # If you want to remove some headers specify them explictly here
 if(DEVELOPMENT_CODE)
