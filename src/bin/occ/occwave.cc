/*
 *@BEGIN LICENSE
 *
 * PSI4: an ab initio quantum chemistry software package
 *
 * This program is free software; you can redistribute it and/or modify
 * it under the terms of the GNU General Public License as published by
 * the Free Software Foundation; either version 2 of the License, or
 * (at your option) any later version.
 *
 * This program is distributed in the hope that it will be useful,
 * but WITHOUT ANY WARRANTY; without even the implied warranty of
 * MERCHANTABILITY or FITNESS FOR A PARTICULAR PURPOSE.  See the
 * GNU General Public License for more details.
 *
 * You should have received a copy of the GNU General Public License along
 * with this program; if not, write to the Free Software Foundation, Inc.,
 * 51 Franklin Street, Fifth Floor, Boston, MA 02110-1301 USA.
 *
 *@END LICENSE
 */

#include <fstream>
#include <math.h>

#include <libtrans/integraltransform.h>
#include <libtrans/mospace.h>

#include "occwave.h"

using namespace psi;
using namespace boost;

namespace psi { namespace occwave{

OCCWave::OCCWave(boost::shared_ptr<Wavefunction> reference_wavefunction, Options &options)
    : Wavefunction(options, _default_psio_lib_)
{
    reference_wavefunction_ = reference_wavefunction;
    common_init();
}//

OCCWave::~OCCWave()
{
}//


void OCCWave::common_init()
{
        // print title and options
    if (print_ > 0) options_.print();
    wfn_type_=options_.get_str("WFN_TYPE");
    orb_opt_=options_.get_str("ORB_OPT");
    title();

    tol_Eod=options_.get_double("E_CONVERGENCE");
    tol_t2=options_.get_double("R_CONVERGENCE");

    cc_maxiter=options_.get_int("CC_MAXITER");
    mo_maxiter=options_.get_int("MO_MAXITER");
    print_=options_.get_int("PRINT");
    cachelev=options_.get_int("CACHELEVEL");
    exp_cutoff=options_.get_int("CUTOFF");
    tol_pcg=options_.get_double("PCG_CONVERGENCE");
    pcg_maxiter=options_.get_int("PCG_MAXITER");
    num_vecs=options_.get_int("MO_DIIS_NUM_VECS");
    cc_maxdiis_=options_.get_int("CC_DIIS_MAX_VECS");
    cc_mindiis_=options_.get_int("CC_DIIS_MIN_VECS");
    ep_maxiter=options_.get_int("EP_MAXITER");

    step_max=options_.get_double("MO_STEP_MAX");
    lshift_parameter=options_.get_double("LEVEL_SHIFT");
    os_scale=options_.get_double("MP2_OS_SCALE");
    ss_scale=options_.get_double("MP2_SS_SCALE");
    sos_scale=options_.get_double("MP2_SOS_SCALE");
    sos_scale2=options_.get_double("MP2_SOS_SCALE2");
    cepa_os_scale_=options_.get_double("CEPA_OS_SCALE");
    cepa_ss_scale_=options_.get_double("CEPA_SS_SCALE");
    cepa_sos_scale_=options_.get_double("CEPA_SOS_SCALE");
    e3_scale=options_.get_double("E3_SCALE");
    lambda_damping=options_.get_double("MOGRAD_DAMPING");

    orth_type=options_.get_str("ORTH_TYPE");
    opt_method=options_.get_str("OPT_METHOD");
    //hess_type=options_.get_str("HESS_TYPE");
    occ_orb_energy=options_.get_str("OCC_ORBS_PRINT");
    natorb=options_.get_str("NAT_ORBS");
    reference=options_.get_str("REFERENCE");
    do_scs=options_.get_str("DO_SCS");
    do_sos=options_.get_str("DO_SOS");
    write_mo_coeff=options_.get_str("MO_WRITE");
    read_mo_coeff=options_.get_str("MO_READ");
    lineq=options_.get_str("LINEQ_SOLVER");
    level_shift=options_.get_str("DO_LEVEL_SHIFT");
    scs_type_=options_.get_str("SCS_TYPE");
    sos_type_=options_.get_str("SOS_TYPE");
    dertype=options_.get_str("DERTYPE");
    pcg_beta_type_=options_.get_str("PCG_BETA_TYPE");
    twopdm_abcd_type=options_.get_str("TPDM_ABCD_TYPE");
    dertype=options_.get_str("DERTYPE");
    pcg_beta_type_=options_.get_str("PCG_BETA_TYPE");
    compute_ccl=options_.get_str("CCL_ENERGY");
    orb_resp_solver_=options_.get_str("ORB_RESP_SOLVER");
    ip_poles=options_.get_str("IP_POLES");
    ea_poles=options_.get_str("EA_POLES");
    ep_ip_poles=options_.get_str("EP_IP_POLES");
    ep_ea_poles=options_.get_str("EP_EA_POLES");
    ekt_ip_=options_.get_str("EKT_IP");
    ekt_ea_=options_.get_str("EKT_EA");
    relaxed_=options_.get_str("RELAXED");
    sym_gfm_=options_.get_str("SYMMETRIZE");
    oeprop_=options_.get_str("OEPROP");
    //comput_s2_=options_.get_str("COMPUT_S2");

    //   Tying orbital convergence to the desired e_conv,
    //   particularly important for sane numerical frequencies by energy
    //   These have been determined by linear fits to a step fn
    //   based on e_conv on limited numerical tests.
    //   The printed value from options_.print() will not be accurate
    //   since newly set orbital conv is not written back to options
    if (options_["RMS_MOGRAD_CONVERGENCE"].has_changed()) {
        tol_grad=options_.get_double("RMS_MOGRAD_CONVERGENCE");
    }
    else {
        double temp;
        temp = 2.0 - 0.5 * log10(tol_Eod); // I think (U.B) this is the desirable map balancing accuracy and efficiency.
        //temp = 3.0 - 0.5 * log10(tol_Eod); // Lori's old map leads unecessary iterations for the omp2-2 test case.
        //temp = 1.74 - 0.71 * log10(tol_Eod); //OLD map for wfn != OMP2
        if (temp < 5.0) {
            temp = 5.0;
        }
        tol_grad = pow(10.0, -temp);
    outfile->Printf("\tRMS orbital gradient is changed to : %12.2e\n", tol_grad);
    

    }

    // Determine the MAXIMUM MOGRAD CONVERGENCE
    if (options_["MAX_MOGRAD_CONVERGENCE"].has_changed()) {
    mograd_max=options_.get_double("MAX_MOGRAD_CONVERGENCE");
    }
    else {
        double temp2;
        temp2 = -log10(tol_grad) - 1.5;
        if (temp2 > 4.0) {
            temp2 = 4.0;
        }
        mograd_max = pow(10.0, -temp2);
    outfile->Printf("\tMAX orbital gradient is changed to : %12.2e\n", mograd_max);
    
    }

        // Figure out REF
        if (reference == "RHF" || reference == "RKS") reference_ = "RESTRICTED";
        else if (reference == "UHF" || reference == "UKS" || reference == "ROHF") reference_ = "UNRESTRICTED";

        // Only UHF is allowed for the standard methods, except for MP2
        if (reference == "ROHF" && orb_opt_ == "FALSE" && wfn_type_ != "OMP2") {
           throw PSIEXCEPTION("The ROHF reference is not available for the standard methods (except for MP2)!");
        }

        // Only ROHF-MP2 energy is available, not the gradients
        else if (reference == "ROHF" && orb_opt_ == "FALSE" && dertype != "NONE") {
           throw PSIEXCEPTION("ROHF-MP2 analytic gradients are not available, UHF-MP2 is recommended.");
        }

        if (options_.get_str("DO_DIIS") == "TRUE") do_diis_ = 1;
        else if (options_.get_str("DO_DIIS") == "FALSE") do_diis_ = 0;

        // SCF TYPE
        if (options_.get_str("SCF_TYPE") == "DF" || options_.get_str("SCF_TYPE") == "CD") {
            if (dertype != "NONE") {
                throw PSIEXCEPTION("Analytic gradients are NOT available for SCF_TYPE=DF/CD !");
            }
        }

    cutoff = pow(10.0,-exp_cutoff);
    if (reference == "ROHF") reference_wavefunction_->semicanonicalize();
    get_moinfo();


if (reference_ == "RESTRICTED") {
    // Memory allocation
    HmoA = boost::shared_ptr<Matrix>(new Matrix("MO-basis alpha one-electron ints", nirrep_, nmopi_, nmopi_));
    FockA = boost::shared_ptr<Matrix>(new Matrix("MO-basis alpha Fock matrix", nirrep_, nmopi_, nmopi_));
    gamma1corr = boost::shared_ptr<Matrix>(new Matrix("MO-basis alpha correlation OPDM", nirrep_, nmopi_, nmopi_));
    g1symm = boost::shared_ptr<Matrix>(new Matrix("MO-basis alpha OPDM", nirrep_, nmopi_, nmopi_));
    GFock = boost::shared_ptr<Matrix>(new Matrix("MO-basis alpha generalized Fock matrix", nirrep_, nmopi_, nmopi_));
    UorbA = boost::shared_ptr<Matrix>(new Matrix("Alpha MO rotation matrix", nirrep_, nmopi_, nmopi_));
    KorbA = boost::shared_ptr<Matrix>(new Matrix("K alpha MO rotation", nirrep_, nmopi_, nmopi_));
    KsqrA = boost::shared_ptr<Matrix>(new Matrix("K^2 alpha MO rotation", nirrep_, nmopi_, nmopi_));
    HG1 = boost::shared_ptr<Matrix>(new Matrix("h*g1symm", nirrep_, nmopi_, nmopi_));
    WorbA = boost::shared_ptr<Matrix>(new Matrix("Alpha MO gradient matrix", nirrep_, nmopi_, nmopi_));
    GooA = boost::shared_ptr<Matrix>(new Matrix("Alpha Goo intermediate", nirrep_, aoccpiA, aoccpiA));
    GvvA = boost::shared_ptr<Matrix>(new Matrix("Alpha Gvv intermediate", nirrep_, avirtpiA, avirtpiA));

        Molecule& mol = *reference_wavefunction_->molecule().get();
        CharacterTable ct = mol.point_group()->char_table();
        outfile->Printf("\tMO spaces per irreps... \n\n"); 
        outfile->Printf( "\tIRREP   FC    OCC   VIR  FV \n");
        outfile->Printf( "\t==============================\n");
        for(int h = 0; h < nirrep_; ++h){
         outfile->Printf( "\t %3s   %3d   %3d   %3d  %3d\n",
                             ct.gamma(h).symbol(), frzcpi_[h], aoccpiA[h], avirtpiA[h], frzvpi_[h]);
        }
        outfile->Printf(     "\t==============================\n");
        

        // Compute costs
        //cost_iabc_ = 8 * nooA * nvoA * nvoA * nvoA;
        // compute cost_iabc and cost_abcd
        cost_iabc_ = 0;
        cost_abcd_ = 0;
        for(int h=0; h < nirrep_; h++) {
            cost_iabc_ += (ULI)ov_pairpiAA[h] * (ULI)vv_pairpiAA[h];
            cost_abcd_ += (ULI)vv_pairpiAA[h] * (ULI)vv_pairpiAA[h];
        }
        cost_iabc_ /= (ULI)1024 * (ULI)1024;
        cost_abcd_ /= (ULI)1024 * (ULI)1024;
        cost_iabc_ *= (ULI)sizeof(double);
        cost_abcd_ *= (ULI)sizeof(double);

        // print
    if (wfn_type_ == "OMP2") {
        // Print memory
        memory = Process::environment.get_memory();
        memory_mb_ = memory/1000000L;
        outfile->Printf("\n\tMemory is %6lu MB \n", memory_mb_);
        outfile->Printf("\tCost of iabc is %6lu MB \n", cost_iabc_);
        outfile->Printf("\tCost of abcd is %6lu MB \n", cost_abcd_);
        
        if (cost_iabc_ < memory_mb_) {
            incore_iabc_ = 1;
            outfile->Printf(     "\tSwitching to the incore algoritm for iabc..\n");
            
        }
        else {
            incore_iabc_ = 0;
            outfile->Printf(     "\tSwitching to the out of core algoritm for iabc..\n");
            
        }

        //cost_abcd_ = 8 * nvoA * nvoA * nvoA * nvoA;
        if (cost_abcd_ < memory_mb_) {
            incore_abcd_ = 1;
            outfile->Printf(     "\tSwitching to the incore algoritm for abcd..\n");
            
        }
        else {
            incore_abcd_ = 0;
            outfile->Printf(     "\tSwitching to the out of core algoritm for abcd..\n");
            
        }
    }// end if (wfn_type_ == "OMP2")


    // Alloc ints
    std::vector<boost::shared_ptr<MOSpace> > spaces;
    spaces.push_back(MOSpace::occ);
    spaces.push_back(MOSpace::vir);

if (wfn_type_ == "OMP2" && incore_iabc_ == 0) {
    ints = new IntegralTransform(reference_wavefunction_, spaces,
                           IntegralTransform::Restricted,
                           IntegralTransform::IWLAndDPD,
                           IntegralTransform::QTOrder,
                           IntegralTransform::OccOnly,
                           false);
}

else {
    ints = new IntegralTransform(reference_wavefunction_, spaces,
                           IntegralTransform::Restricted,
                           IntegralTransform::DPDOnly,
                           IntegralTransform::QTOrder,
                           IntegralTransform::OccOnly,
                           false);
}


    ints->set_print(0);
    ints->set_dpd_id(0);
    if (orb_opt_ == "TRUE") {
        ints->set_keep_iwl_so_ints(true);
        ints->set_keep_dpd_so_ints(true);
    }
    else {
        ints->set_keep_iwl_so_ints(false);
        ints->set_keep_dpd_so_ints(false);
    }
    ints->initialize();
    dpd_set_default(ints->get_dpd_id());

}  // end if (reference_ == "RESTRICTED")

else if (reference_ == "UNRESTRICTED") {
    // Memory allocation
    HmoA = boost::shared_ptr<Matrix>(new Matrix("MO-basis alpha one-electron ints", nirrep_, nmopi_, nmopi_));
    HmoB = boost::shared_ptr<Matrix>(new Matrix("MO-basis beta one-electron ints", nirrep_, nmopi_, nmopi_));
    FockA = boost::shared_ptr<Matrix>(new Matrix("MO-basis alpha Fock matrix", nirrep_, nmopi_, nmopi_));
    FockB = boost::shared_ptr<Matrix>(new Matrix("MO-basis beta Fock matrix", nirrep_, nmopi_, nmopi_));
    gamma1corrA = boost::shared_ptr<Matrix>(new Matrix("MO-basis alpha correlation OPDM", nirrep_, nmopi_, nmopi_));
    gamma1corrB = boost::shared_ptr<Matrix>(new Matrix("MO-basis beta correlation OPDM", nirrep_, nmopi_, nmopi_));
    g1symmA = boost::shared_ptr<Matrix>(new Matrix("MO-basis alpha OPDM", nirrep_, nmopi_, nmopi_));
    g1symmB = boost::shared_ptr<Matrix>(new Matrix("MO-basis beta OPDM", nirrep_, nmopi_, nmopi_));
    GFockA = boost::shared_ptr<Matrix>(new Matrix("MO-basis alpha generalized Fock matrix", nirrep_, nmopi_, nmopi_));
    GFockB = boost::shared_ptr<Matrix>(new Matrix("MO-basis beta generalized Fock matrix", nirrep_, nmopi_, nmopi_));
    UorbA = boost::shared_ptr<Matrix>(new Matrix("Alpha MO rotation matrix", nirrep_, nmopi_, nmopi_));
    UorbB = boost::shared_ptr<Matrix>(new Matrix("Beta MO rotation matrix", nirrep_, nmopi_, nmopi_));
    KorbA = boost::shared_ptr<Matrix>(new Matrix("K alpha MO rotation", nirrep_, nmopi_, nmopi_));
    KorbB = boost::shared_ptr<Matrix>(new Matrix("K beta MO rotation", nirrep_, nmopi_, nmopi_));
    KsqrA = boost::shared_ptr<Matrix>(new Matrix("K^2 alpha MO rotation", nirrep_, nmopi_, nmopi_));
    KsqrB = boost::shared_ptr<Matrix>(new Matrix("K^2 beta MO rotation", nirrep_, nmopi_, nmopi_));
    HG1A = boost::shared_ptr<Matrix>(new Matrix("Alpha h*g1symm", nirrep_, nmopi_, nmopi_));
    HG1B = boost::shared_ptr<Matrix>(new Matrix("Beta h*g1symm", nirrep_, nmopi_, nmopi_));
    WorbA = boost::shared_ptr<Matrix>(new Matrix("Alpha MO gradient matrix", nirrep_, nmopi_, nmopi_));
    WorbB = boost::shared_ptr<Matrix>(new Matrix("Beta MO gradient matrix", nirrep_, nmopi_, nmopi_));
    GooA = boost::shared_ptr<Matrix>(new Matrix("Alpha Goo intermediate", nirrep_, aoccpiA, aoccpiA));
    GooB = boost::shared_ptr<Matrix>(new Matrix("Beta Goo intermediate", nirrep_, aoccpiB, aoccpiB));
    GvvA = boost::shared_ptr<Matrix>(new Matrix("Alpha Gvv intermediate", nirrep_, avirtpiA, avirtpiA));
    GvvB = boost::shared_ptr<Matrix>(new Matrix("Beta Gvv intermediate", nirrep_, avirtpiB, avirtpiB));

        // ROHF-MP2
        if (reference == "ROHF" && orb_opt_ == "FALSE" && wfn_type_ == "OMP2") {
        t1A = boost::shared_ptr<Matrix>(new Matrix("t_I^A", nirrep_, aoccpiA, avirtpiA));
        t1B = boost::shared_ptr<Matrix>(new Matrix("t_i^a", nirrep_, aoccpiB, avirtpiB));
        }

        Molecule& mol = *reference_wavefunction_->molecule().get();
        CharacterTable ct = mol.point_group()->char_table();
        outfile->Printf("\tMO spaces per irreps... \n\n"); 
        outfile->Printf( "\tIRREP   FC   AOCC  BOCC  AVIR    BVIR  FV \n");
        outfile->Printf( "\t==========================================\n");
        for(int h = 0; h < nirrep_; ++h){
         outfile->Printf( "\t %3s   %3d   %3d   %3d   %3d    %3d   %3d\n",
                             ct.gamma(h).symbol(), frzcpi_[h], aoccpiA[h], aoccpiB[h], avirtpiA[h], avirtpiB[h], frzvpi_[h]);
        }
        outfile->Printf(     "\t==========================================\n");
        

    // Alloc ints
    std::vector<boost::shared_ptr<MOSpace> > spaces;
    spaces.push_back(MOSpace::occ);
    spaces.push_back(MOSpace::vir);

    ints = new IntegralTransform(reference_wavefunction_, spaces,
                           IntegralTransform::Unrestricted,
                           IntegralTransform::DPDOnly,
                           IntegralTransform::QTOrder,
                           IntegralTransform::OccOnly,
                           false);


    ints->set_print(0);
    ints->set_dpd_id(0);
    if (orb_opt_ == "TRUE") {
        ints->set_keep_iwl_so_ints(true);
        ints->set_keep_dpd_so_ints(true);
    }
    else {
        ints->set_keep_iwl_so_ints(false);
        ints->set_keep_dpd_so_ints(false);
    }
    ints->initialize();
    dpd_set_default(ints->get_dpd_id());

}// end if (reference_ == "UNRESTRICTED")
}// end common_init

void OCCWave::title()
{
<<<<<<< HEAD
   outfile->Printf("\n");
   outfile->Printf(" ============================================================================== \n");
   outfile->Printf(" ============================================================================== \n");
   outfile->Printf(" ============================================================================== \n");
   outfile->Printf("\n");
   if (wfn_type_ == "OMP2" && orb_opt_ == "TRUE") outfile->Printf("                       OMP2 (OO-MP2)   \n");
   else if (wfn_type_ == "OMP2" && orb_opt_ == "FALSE") outfile->Printf("                       MP2   \n");
   else if (wfn_type_ == "OMP3" && orb_opt_ == "TRUE") outfile->Printf("                       OMP3 (OO-MP3)   \n");
   else if (wfn_type_ == "OMP3" && orb_opt_ == "FALSE") outfile->Printf("                       MP3   \n");
   else if (wfn_type_ == "OCEPA" && orb_opt_ == "TRUE") outfile->Printf("                       OCEPA (OO-CEPA)   \n");
   else if (wfn_type_ == "OCEPA" && orb_opt_ == "FALSE") outfile->Printf("                       CEPA   \n");
   else if (wfn_type_ == "OMP2.5" && orb_opt_ == "TRUE") outfile->Printf("                       OMP2.5 (OO-MP2.5)   \n");
   else if (wfn_type_ == "OMP2.5" && orb_opt_ == "FALSE") outfile->Printf("                       MP2.5  \n");
   outfile->Printf("              Program Written by Ugur Bozkaya,\n") ;
   outfile->Printf("              Latest Revision June 12, 2014.\n") ;
   outfile->Printf("\n");
   outfile->Printf(" ============================================================================== \n");
   outfile->Printf(" ============================================================================== \n");
   outfile->Printf(" ============================================================================== \n");
   outfile->Printf("\n");
   
=======
   fprintf(outfile,"\n");
   fprintf(outfile," ============================================================================== \n");
   fprintf(outfile," ============================================================================== \n");
   fprintf(outfile," ============================================================================== \n");
   fprintf(outfile,"\n");
   if (wfn_type_ == "OMP2" && orb_opt_ == "TRUE") fprintf(outfile,"                       OMP2 (OO-MP2)   \n");
   else if (wfn_type_ == "OMP2" && orb_opt_ == "FALSE") fprintf(outfile,"                       MP2   \n");
   else if (wfn_type_ == "OMP3" && orb_opt_ == "TRUE") fprintf(outfile,"                       OMP3 (OO-MP3)   \n");
   else if (wfn_type_ == "OMP3" && orb_opt_ == "FALSE") fprintf(outfile,"                       MP3   \n");
   else if (wfn_type_ == "OCEPA" && orb_opt_ == "TRUE") fprintf(outfile,"                       OCEPA (OO-CEPA)   \n");
   else if (wfn_type_ == "OCEPA" && orb_opt_ == "FALSE") fprintf(outfile,"                       CEPA   \n");
   else if (wfn_type_ == "OMP2.5" && orb_opt_ == "TRUE") fprintf(outfile,"                       OMP2.5 (OO-MP2.5)   \n");
   else if (wfn_type_ == "OMP2.5" && orb_opt_ == "FALSE") fprintf(outfile,"                       MP2.5  \n");
   fprintf(outfile,"              Program Written by Ugur Bozkaya,\n") ;
   fprintf(outfile,"              Latest Revision July 25, 2014.\n") ;
   fprintf(outfile,"\n");
   fprintf(outfile," ============================================================================== \n");
   fprintf(outfile," ============================================================================== \n");
   fprintf(outfile," ============================================================================== \n");
   fprintf(outfile,"\n");
   fflush(outfile);
>>>>>>> 6ce2acb8
}//


double OCCWave::compute_energy()
{

    // Warnings
    if (nfrzc != 0 && orb_opt_ == "TRUE") {
          throw FeatureNotImplemented("Orbital-optimized methods", "Frozen core/virtual", __FILE__, __LINE__);
    }

    else if (nfrzv != 0 && orb_opt_ == "TRUE") {
          throw FeatureNotImplemented("Orbital-optimized methods", "Frozen core/virtual", __FILE__, __LINE__);
    }

    else if (nfrzv != 0 && orb_opt_ == "FALSE") {
          throw FeatureNotImplemented("OCC module standard methods", "Frozen virtual", __FILE__, __LINE__);
    }

    else if (nfrzc != 0 && dertype != "NONE") {
          throw FeatureNotImplemented("OCC module analytic gradients", "Frozen core/virtual", __FILE__, __LINE__);
    }

        // Call the appropriate manager
        if (wfn_type_ == "OMP2" && orb_opt_ == "TRUE") omp2_manager();
        else if (wfn_type_ == "OMP2" && orb_opt_ == "FALSE") mp2_manager();
        else if (wfn_type_ == "OMP3" && orb_opt_ == "TRUE") omp3_manager();
        else if (wfn_type_ == "OMP3" && orb_opt_ == "FALSE") mp3_manager();
        else if (wfn_type_ == "OCEPA" && orb_opt_ == "TRUE") ocepa_manager();
        else if (wfn_type_ == "OCEPA" && orb_opt_ == "FALSE") cepa_manager();
        else if (wfn_type_ == "OMP2.5" && orb_opt_ == "TRUE") omp2_5_manager();
        else if (wfn_type_ == "OMP2.5" && orb_opt_ == "FALSE") mp2_5_manager();

    // Write MO coefficients to Cmo.psi
    if (write_mo_coeff == "TRUE"){
      outfile->Printf("\n\tWriting MO coefficients in pitzer order to external file CmoA.psi...\n");
      
      double **C_pitzerA = block_matrix(nso_,nmo_);
      memset(C_pitzerA[0], 0, sizeof(double)*nso_*nmo_);

      //set C_pitzer
      C_pitzerA = Ca_->to_block_matrix();

      // write binary data
      ofstream OutFile1;
      OutFile1.open("CmoA.psi", ios::out | ios::binary);
      OutFile1.write( (char*)C_pitzerA[0], sizeof(double)*nso_*nmo_);
      OutFile1.close();
      free_block(C_pitzerA);

          if (reference_ == "UNRESTRICTED" ) {
          outfile->Printf("\n\tWriting MO coefficients in pitzer order to external file CmoB.psi...\n");
          
          double **C_pitzerB = block_matrix(nso_,nmo_);
          memset(C_pitzerB[0], 0, sizeof(double)*nso_*nmo_);

          //set C_pitzer
          C_pitzerB = Cb_->to_block_matrix();

          // write binary data
          ofstream OutFile2;
          OutFile2.open("CmoB.psi", ios::out | ios::binary);
          OutFile2.write( (char*)C_pitzerB[0], sizeof(double)*nso_*nmo_);
          OutFile2.close();
          free_block(C_pitzerB);
          }
    }

        // release the memory
        mem_release();

        if (wfn_type_ == "OMP2") return Emp2L;
        else if (wfn_type_ == "OMP3" || wfn_type_ == "OMP2.5") return Emp3L;
        else if (wfn_type_ == "OCEPA") return EcepaL;
        else if (wfn_type_ == "CEPA") return Ecepa;

        return 0.0;
} // end of compute_energy


void OCCWave::nbo()
{

outfile->Printf("\n  \n");
outfile->Printf(" ============================================================================== \n");
outfile->Printf(" ======================== NBO ANALYSIS ======================================== \n");
outfile->Printf(" ============================================================================== \n");
outfile->Printf("\n Diagonalizing one-particle response density matrix... \n");
outfile->Printf("\n");


      SharedMatrix Udum = boost::shared_ptr<Matrix>(new Matrix("Udum", nirrep_, nmopi_, nmopi_));
      SharedVector diag = boost::shared_ptr<Vector>(new Vector("Natural orbital occupation numbers", nirrep_, nmopi_));

      // Diagonalizing Alpha-OPDM
      Udum->zero();

      //diag->zero();
      for(int h = 0; h < nirrep_; h++){
      for(int i = 0; i < nmopi_[h]; i++){
        diag->set(h,i,0.0);
      }
    }

 if (reference_ == "RESTRICTED") {
      g1symm->diagonalize(Udum, diag);

      //trace
      //sum=diag->trace();
      sum=0.0;
      for(int h = 0; h < nirrep_; h++){
      for(int i = 0; i < nmopi_[h]; i++){
        sum+=diag->get(h,i);
      }
    }

      outfile->Printf( "\n Trace of one-particle density matrix: %20.14f \n\n",  sum);
      
 }// end rhf

 else if (reference_ == "UNRESTRICTED") {
      g1symmA->diagonalize(Udum, diag);

      //trace
      //sum=diag->trace();
      sum=0.0;
      for(int h = 0; h < nirrep_; h++){
      for(int i = 0; i < nmopi_[h]; i++){
        sum+=diag->get(h,i);
      }
    }

      outfile->Printf( "\n Trace of alpha one-particle density matrix: %20.14f \n\n",  sum);
      

      //print
      diag->print();

      // Diagonalizing Beta-OPDM
      Udum->zero();

      //diag->zero();
      for(int h = 0; h < nirrep_; h++){
      for(int i = 0; i < nmopi_[h]; i++){
        diag->set(h,i,0.0);
      }
    }

      g1symmB->diagonalize(Udum, diag);

      //trace
      //sum=diag->trace();
      sum=0.0;
      for(int h = 0; h < nirrep_; h++){
      for(int i = 0; i < nmopi_[h]; i++){
        sum+=diag->get(h,i);
      }
    }

      outfile->Printf( "\n Trace of beta one-particle density matrix: %20.14f \n",  sum);
      outfile->Printf("\n");
      

 }// end uhf

      //print
      diag->print();
} // end of nbo

void OCCWave::mem_release()
{
    chkpt_.reset();
    delete ints;
    delete [] pitzer2symblk;
    delete [] pitzer2symirrep;
    delete [] PitzerOffset;
    delete [] sosym;
    delete [] mosym;
    delete [] occ_offA;
    delete [] vir_offA;
    delete [] occ2symblkA;
    delete [] virt2symblkA;
        delete [] pitzer2qtA;
        delete [] qt2pitzerA;

      if (reference_ == "RESTRICTED") {
        delete [] oo_pairpiAA;
        delete [] ov_pairpiAA;
        delete [] vv_pairpiAA;
        delete oo_pairidxAA;
        delete vv_pairidxAA;

    Ca_.reset();
    Ca_ref.reset();
    Hso.reset();
    Tso.reset();
    Vso.reset();
    HmoA.reset();
    FockA.reset();
    gamma1corr.reset();
    g1symm.reset();
    GFock.reset();
    UorbA.reset();
    KorbA.reset();
    KsqrA.reset();
    HG1.reset();
    WorbA.reset();
    GooA.reset();
    GvvA.reset();
       }

       else if (reference_ == "UNRESTRICTED") {
    delete [] occ_offB;
    delete [] vir_offB;
    delete [] occ2symblkB;
    delete [] virt2symblkB;
        delete [] pitzer2qtB;
        delete [] qt2pitzerB;

        if (reference == "ROHF" && orb_opt_ == "FALSE" && wfn_type_ != "OMP2") {
        t1A.reset();
        t1B.reset();
        }

    Ca_.reset();
    Cb_.reset();
    Ca_ref.reset();
    Cb_ref.reset();
    Hso.reset();
    Tso.reset();
    Vso.reset();
    HmoA.reset();
    HmoB.reset();
    FockA.reset();
    FockB.reset();
    gamma1corrA.reset();
    gamma1corrB.reset();
    g1symmA.reset();
    g1symmB.reset();
    GFockA.reset();
    GFockB.reset();
    UorbA.reset();
    UorbB.reset();
    KorbA.reset();
    KorbB.reset();
    KsqrA.reset();
    KsqrB.reset();
    HG1A.reset();
    HG1B.reset();
    WorbA.reset();
    WorbB.reset();
    GooA.reset();
    GooB.reset();
    GvvA.reset();
    GvvB.reset();
       }
//outfile->Printf("\n mem_release done. \n"); 
}//

} }
<|MERGE_RESOLUTION|>--- conflicted
+++ resolved
@@ -369,7 +369,7 @@
 
 void OCCWave::title()
 {
-<<<<<<< HEAD
+
    outfile->Printf("\n");
    outfile->Printf(" ============================================================================== \n");
    outfile->Printf(" ============================================================================== \n");
@@ -384,36 +384,13 @@
    else if (wfn_type_ == "OMP2.5" && orb_opt_ == "TRUE") outfile->Printf("                       OMP2.5 (OO-MP2.5)   \n");
    else if (wfn_type_ == "OMP2.5" && orb_opt_ == "FALSE") outfile->Printf("                       MP2.5  \n");
    outfile->Printf("              Program Written by Ugur Bozkaya,\n") ;
-   outfile->Printf("              Latest Revision June 12, 2014.\n") ;
+   outfile->Printf("              Latest Revision June 25, 2014.\n") ;
    outfile->Printf("\n");
    outfile->Printf(" ============================================================================== \n");
    outfile->Printf(" ============================================================================== \n");
    outfile->Printf(" ============================================================================== \n");
    outfile->Printf("\n");
-   
-=======
-   fprintf(outfile,"\n");
-   fprintf(outfile," ============================================================================== \n");
-   fprintf(outfile," ============================================================================== \n");
-   fprintf(outfile," ============================================================================== \n");
-   fprintf(outfile,"\n");
-   if (wfn_type_ == "OMP2" && orb_opt_ == "TRUE") fprintf(outfile,"                       OMP2 (OO-MP2)   \n");
-   else if (wfn_type_ == "OMP2" && orb_opt_ == "FALSE") fprintf(outfile,"                       MP2   \n");
-   else if (wfn_type_ == "OMP3" && orb_opt_ == "TRUE") fprintf(outfile,"                       OMP3 (OO-MP3)   \n");
-   else if (wfn_type_ == "OMP3" && orb_opt_ == "FALSE") fprintf(outfile,"                       MP3   \n");
-   else if (wfn_type_ == "OCEPA" && orb_opt_ == "TRUE") fprintf(outfile,"                       OCEPA (OO-CEPA)   \n");
-   else if (wfn_type_ == "OCEPA" && orb_opt_ == "FALSE") fprintf(outfile,"                       CEPA   \n");
-   else if (wfn_type_ == "OMP2.5" && orb_opt_ == "TRUE") fprintf(outfile,"                       OMP2.5 (OO-MP2.5)   \n");
-   else if (wfn_type_ == "OMP2.5" && orb_opt_ == "FALSE") fprintf(outfile,"                       MP2.5  \n");
-   fprintf(outfile,"              Program Written by Ugur Bozkaya,\n") ;
-   fprintf(outfile,"              Latest Revision July 25, 2014.\n") ;
-   fprintf(outfile,"\n");
-   fprintf(outfile," ============================================================================== \n");
-   fprintf(outfile," ============================================================================== \n");
-   fprintf(outfile," ============================================================================== \n");
-   fprintf(outfile,"\n");
-   fflush(outfile);
->>>>>>> 6ce2acb8
+
 }//
 
 
